--- conflicted
+++ resolved
@@ -72,14 +72,11 @@
     tracing_subscriber::fmt().json().flatten_event(true).init();
 
     let workloads = vec![
-        //        ("read_heavy", Mix::read_heavy()),
-<<<<<<< HEAD
-        // ("write_heavy", Mix::insert_heavy()),
+        //("read_heavy", Mix::read_heavy()),
+        //("write_heavy", Mix::insert_heavy()),
         //("update_heavy", Mix::update_heavy()),
-=======
         ("write_heavy", Mix::insert_heavy()),
         ("update_heavy", Mix::update_heavy()),
->>>>>>> d037d110
         ("uniform", Mix::uniform()),
     ];
 
